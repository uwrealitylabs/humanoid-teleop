--- conflicted
+++ resolved
@@ -17,10 +17,6 @@
   requestsVisualFaceTracking: 1
   requestsAudioFaceTracking: 1
   enableFaceTrackingVisemesOutput: 0
-<<<<<<< HEAD
   telemetryProjectGuid: af636c67-8784-43e5-b0c1-1b22b4df796f
-=======
-  telemetryProjectGuid: f52759fb-74dc-408a-900c-4a660c53c1ef
->>>>>>> 7f9088b1
   bodyTrackingFidelity: 1
   bodyTrackingJointSet: 0